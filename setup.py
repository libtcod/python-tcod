--- conflicted
+++ resolved
@@ -1,9 +1,34 @@
 #!/usr/bin/env python
+
+import sys
 
 from setuptools import setup
 
-<<<<<<< HEAD
+import platform
+
 exec(open('tdl/version.py').read()) # get __version__
+
+is_pypy = platform.python_implementation() == 'PyPy'
+
+def get_package_data():
+    '''get data files which will be included in the main tcod/ directory'''
+    BITSIZE, LINKAGE = platform.architecture()
+    files = [
+        'lib/LIBTCOD-CREDITS.txt',
+        'lib/LIBTCOD-LICENSE.txt',
+        'lib/README-SDL.txt'
+        ]
+    if 'win32' in sys.platform:
+        if BITSIZE == '32bit':
+            files += ['x86/SDL2.dll']
+        else:
+            files += ['x64/SDL2.dll']
+    if sys.platform == 'darwin':
+        files += ['SDL2.framework/Versions/A/SDL2']
+    return files
+
+needs_pytest = {'pytest', 'test', 'ptr'}.intersection(sys.argv)
+pytest_runner = ['pytest-runner'] if needs_pytest else []
 
 setup(
     name='tdl',
@@ -15,85 +40,20 @@
                                 open('CHANGELOG.rst', 'r').read()]),
     url='https://github.com/HexDecimal/python-tdl',
     download_url='https://pypi.python.org/pypi/tdl',
-    packages=['tdl'],
-    package_data={'tdl': ['*.txt', '*.rst', '*.bmp', '*.png']},
-    install_requires=["libtcod-cffi>=2.5.0,<3"],
-    classifiers=['Development Status :: 5 - Production/Stable',
-               'Environment :: Win32 (MS Windows)',
-               'Environment :: MacOS X',
-               'Environment :: X11 Applications',
-               'Intended Audience :: Developers',
-               'License :: OSI Approved :: BSD License',
-               'Natural Language :: English',
-               'Operating System :: POSIX',
-               'Operating System :: MacOS',
-               'Operating System :: Microsoft :: Windows',
-               'Programming Language :: Python :: 2.7',
-               'Programming Language :: Python :: 3',
-               'Programming Language :: Python :: 3.4',
-               'Programming Language :: Python :: 3.5',
-               'Programming Language :: Python :: 3.6',
-               'Programming Language :: Python :: Implementation :: CPython',
-               'Programming Language :: Python :: Implementation :: PyPy',
-               'Topic :: Games/Entertainment',
-               'Topic :: Multimedia :: Graphics',
-               'Topic :: Software Development :: Libraries :: Python Modules',
-               ],
-    keywords = 'rogue-like rogue-likes text cffi ASCII ANSI Unicode libtcod fov',
-    platforms = ['Windows', 'Mac OS X', 'Linux'],
-    license = 'Simplified BSD License',
-    tests_require = ['nose2', 'cov-core'],
-    test_suite='nose2.collector.collector',
-=======
-import platform
-import subprocess
-
-from setuptools import setup, Command
-
-exec(open('tcod/version.py').read()) # get __version__
-
-is_pypy = platform.python_implementation() == 'PyPy'
-
-def get_package_data():
-    '''get data files which will be included in the main tcod/ directory'''
-    BITSIZE, LINKAGE = platform.architecture()
-    files = [
-             'lib/LIBTCOD-CREDITS.txt',
-             'lib/LIBTCOD-LICENSE.txt',
-             'lib/README-SDL.txt']
-    if 'win32' in sys.platform:
-        if BITSIZE == '32bit':
-            files += ['x86/SDL2.dll']
-        else:
-            files += ['x64/SDL2.dll']
-    if sys.platform == 'darwin':
-        files += ['SDL2.framework/Versions/A/SDL2']
-    return {'tcod': files}
-
-needs_pytest = {'pytest', 'test', 'ptr'}.intersection(sys.argv)
-pytest_runner = ['pytest-runner'] if needs_pytest else []
-
-setup(
-    name='libtcod-cffi',
-    version=__version__,
-    author='Kyle Stewart',
-    author_email='4B796C65+tcod@gmail.com',
-    description='A Python cffi port of libtcod.',
-    long_description='\n'.join([open('README.rst', 'r').read(),
-                                open('CHANGELOG.rst', 'r').read()]),
-    url='https://github.com/HexDecimal/libtcod-cffi',
-    download_url='https://pypi.python.org/pypi/libtcod-cffi',
-    packages=['tcod'],
-    package_data=get_package_data(),
+    packages=['tdl', 'tcod'],
+    package_data={
+        'tdl': ['*.png'],
+        'tcod': get_package_data(),
+        },
+    install_requires=[
+        'cffi>=1.8.1,<2',
+        'numpy>=1.10,<2' if not is_pypy else '',
+        ],
+    cffi_modules=['build_libtcod.py:ffi'],
     setup_requires=[
         'cffi>=1.8.1,<2',
         'pycparser>=2.14,<3',
         ] + pytest_runner,
-    cffi_modules=['build_libtcod.py:ffi'],
-    install_requires=[
-        'cffi>=1.8.1,<2',
-        'numpy>=1.10,<2' if not is_pypy else '',
-        ],
     tests_require=[
         'pytest',
         'pytest-cov',
@@ -122,13 +82,11 @@
         'Topic :: Multimedia :: Graphics',
         'Topic :: Software Development :: Libraries :: Python Modules',
         ],
-    keywords='roguelike cffi ASCII ANSI Unicode libtcod noise fov'
-             ' heightmap namegen tdl',
+    keywords='roguelike cffi Unicode libtcod fov heightmap namegen',
     platforms=[
         'Windows',
         'MacOS',
         'Linux',
         ],
     license='Simplified BSD License',
->>>>>>> 26b1b93f
     )